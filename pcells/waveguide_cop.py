import pya
import math
from kqcircuit.pcells.kqcircuit_pcell import KQCirvuitPCell
from kqcircuit.defaults import default_circuit_params

def up_mod(a, per):
  # Finds remainder in the same direction as periodicity
  if (a*per>0):
    return a % per
  else:
    return a-per*math.floor(a/per)    
    
def arc(R, start, stop, n):
  pts = []
  last = start
  
  alpha_rel = up_mod(stop-start, math.pi * 2) # from 0 to 2 pi
  alpha_step = 2*math.pi/n*(-1 if alpha_rel > math.pi else 1) # shorter dir  n_steps = math.floor((2*math.pi-alpha_rel)/abs(alpha_step) if alpha_rel > math.pi else alpha_rel/abs(alpha_step))
  n_steps = math.floor((2*math.pi-alpha_rel)/abs(alpha_step) if alpha_rel > math.pi else alpha_rel/abs(alpha_step))
  
  alpha = start
    
  for i in range(0,n_steps+1):
    pts.append(pya.DPoint(R * math.cos(alpha), R * math.sin(alpha)))    
    alpha += alpha_step
    last = alpha
  
  if last != stop:
    alpha = stop
    pts.append(pya.DPoint(R * math.cos(alpha), R * math.sin(alpha)))
  
  return pts
     
class WaveguideCopStreight(KQCirvuitPCell):
  """
  The PCell declaration of a streight segment of a coplanar waveguide
  """

  def __init__(self):
    super().__init__()
    self.param("l", self.TypeDouble, "Length", default = math.pi)
    
  def display_text_impl(self):
    # Provide a descriptive text for the cell
    return "WaveguideCopStreight(a=" + ('%.1f' % self.a) + ",b=" + ('%.1f' % self.b) + ")"

  def coerce_parameters_impl(self):
    None

  def can_create_from_shape_impl(self):
    return False
  
  def parameters_from_shape_impl(self):
    None
          
  def produce_impl(self):
    # Refpoint in the first end   
    # Left gap
    pts = [
      pya.DPoint(0, self.a/2+0),
      pya.DPoint(self.l, self.a/2+0),
      pya.DPoint(self.l, self.a/2+self.b),
      pya.DPoint(0, self.a/2+self.b)
    ]
    shape = pya.DPolygon(pts)    
    self.cell.shapes(self.layout.layer(self.lo)).insert(shape)        
    # Right gap    
    pts = [
      pya.DPoint(0, -self.a/2+0),
      pya.DPoint(self.l, -self.a/2+0),
      pya.DPoint(self.l, -self.a/2-self.b),
      pya.DPoint(0, -self.a/2-self.b)
    ]
    shape = pya.DPolygon(pts)  
    self.cell.shapes(self.layout.layer(self.lo)).insert(shape)   
    # Protection layer
    w = self.a/2 + self.b + self.margin
    pts = [
      pya.DPoint(0, -w),
      pya.DPoint(self.l, -w),
      pya.DPoint(self.l, w),
      pya.DPoint(0, w)
    ]
    shape = pya.DPolygon(pts)  
    self.cell.shapes(self.layout.layer(self.lp)).insert(shape)   

class WaveguideCopCurve(KQCirvuitPCell):
  """
  The PCell declaration of a curved segment of a coplanar waveguide.
  
  Cordinate origin is left at the center of the arch.
  """

  def __init__(self):
    super().__init__()
    self.param("alpha", self.TypeDouble, "Curve angle (rad)", default = math.pi)
    self.param("l", self.TypeDouble, "Length (um)", readonly = True)
   
  def display_text_impl(self):
    # Provide a descriptive text for the cell
    return "WaveguideCopCurve(a=" + ('%.1f' % self.a) + ",b=" + ('%.1f' % self.b) + ")"

  def coerce_parameters_impl(self):
    # Update length
    self.l = self.alpha*self.r

  def can_create_from_shape_impl(self):
    return False
  
  def parameters_from_shape_impl(self):
    None
          
  def produce_impl(self):
    # Refpoint in the center of the turn
    alphastart = 0
    alphastop = self.alpha
    
    # Left gap
    pts = []  
    R = self.r-self.a/2
    pts += arc(R,alphastart,alphastop,self.n)
    R = self.r-self.a/2-self.b
    pts += arc(R,alphastop,alphastart,self.n)     
    shape = pya.DPolygon(pts)
    self.cell.shapes(self.layout.layer(self.lo)).insert(shape)        
    # Right gap
    pts = []  
    R = self.r+self.a/2
    pts += arc(R,alphastart,alphastop,self.n)
    R = self.r+self.a/2+self.b
    pts += arc(R,alphastop,alphastart,self.n)
    shape = pya.DPolygon(pts)
    self.cell.shapes(self.layout.layer(self.lo)).insert(shape)   
    # Protection layer
    pts = []  
    R = self.r-self.a/2-self.b-self.margin
    pts += arc(R,alphastart,alphastop,self.n)
    R = self.r+self.a/2+self.b+self.margin
    pts += arc(R,alphastop,alphastart,self.n)     
    shape = pya.DPolygon(pts)
<<<<<<< HEAD
    self.cell.shapes(self.layout.layer(self.lp)).insert(shape)       
=======
    self.cell.shapes(self.layout.layer(self.lp)).insert(shape)        

class WaveguideCopTCross(KQCirvuitPCell):
  """
  The PCell declaration of T-crossing of waveguides
  """

  def __init__(self):
    super().__init__()
    self.param("a2", self.TypeDouble, "Width of the side waveguide", default = default_circuit_params["a"])
    self.param("b2", self.TypeDouble, "Gap of the side waveguide", default = default_circuit_params["b"])
    self.param("l", self.TypeDouble, "Extra length", default = 0)
    self.param("l2", self.TypeDouble, "Extra length of the side waveguide", default = 0)
    
  def display_text_impl(self):
    # Provide a descriptive text for the cell
    return "WaveguideT"

  def coerce_parameters_impl(self):
    None

  def can_create_from_shape_impl(self):
    return False
  
  def parameters_from_shape_impl(self):
    None
          
  def produce_impl(self):
    # Origin: Crossing of centers of the center conductors
    # Direction: Ports from left, right and bottom
    # Top gap
    pts = [
      pya.DPoint(-self.l-self.b2-self.a2/2, self.a/2+0),
      pya.DPoint( self.l+self.b2+self.a2/2, self.a/2+0),
      pya.DPoint( self.l+self.b2+self.a2/2, self.a/2+self.b),
      pya.DPoint(-self.l-self.b2-self.a2/2, self.a/2+self.b)
    ]
    shape = pya.DPolygon(pts)    
    self.cell.shapes(self.layout.layer(self.lo)).insert(shape)        
    # Left gap   
    pts = [
      pya.DPoint(-self.l-self.b2-self.a2/2,-self.a/2+0),
      pya.DPoint(               -self.a2/2,-self.a/2+0),
      pya.DPoint(               -self.a2/2,-self.a/2-self.b-self.l2),
      pya.DPoint(       -self.b2-self.a2/2,-self.a/2-self.b-self.l2),
      pya.DPoint(       -self.b2-self.a2/2,-self.a/2-self.b),
      pya.DPoint(-self.l-self.b2-self.a2/2,-self.a/2-self.b)
    ]
    shape = pya.DPolygon(pts)  
    self.cell.shapes(self.layout.layer(self.lo)).insert(shape)         
    # Right gap   
    self.cell.shapes(self.layout.layer(self.lo)).insert(pya.DTrans.M90*shape)
    # Protection layer
    m = self.margin
    pts = [
      pya.DPoint(-self.l-self.b2-self.a2/2,  self.a/2+self.b+m),      
      pya.DPoint( self.l+self.b2+self.a2/2,  self.a/2+self.b+m),
      pya.DPoint( self.l+self.b2+self.a2/2, -self.a/2-self.b-self.l2),
      pya.DPoint(-self.l-self.b2-self.a2/2, -self.a/2-self.b-self.l2),
    ]
    shape = pya.DPolygon(pts)  
    self.cell.shapes(self.layout.layer(self.lp)).insert(shape)   
        
    # annotation text
    self.refpoints["port_left"] = pya.DPoint(-self.l-self.b2-self.a2/2, 0)
    self.refpoints["port_right"] = pya.DPoint( self.l+self.b2+self.a2/2, 0)
    self.refpoints["port_bottom"] = pya.DPoint(0, -self.a/2-self.b-self.l2)
    super().produce_impl() # adds refpoints
>>>>>>> b9bbf95c
    
class WaveguideCop(KQCirvuitPCell):
  """
  The PCell declaration for an arbitrary coplanar waveguide
  """

  def __init__(self):
    super().__init__()
    self.param("path", self.TypeShape, "TLine", default = pya.DPath([pya.DPoint(0,0),pya.DPoint(100,0)],0))
    self.param("term1", self.TypeDouble, "Termination length start (um)", default = 0)
    self.param("term2", self.TypeDouble, "Termination length end (um)", default = 0)
    self.param("l", self.TypeDouble, "Length (um)", readonly = True)
    self.l_temp = 0
    
  def display_text_impl(self):
    # Provide a descriptive text for the cell
    return "Waveguide l={}".format(self.l)
  
  def coerce_parameters_impl(self):
    self.l = self.l_temp

  def can_create_from_shape_impl(self):
    return self.shape.is_path()
  
  def parameters_from_shape_impl(self):
    points = [pya.DPoint(point*self.layout.dbu) for point in self.shape.each_point()]
    self.path = pya.DPath(points, 1)
    
  def transformation_from_shape_impl(self):
    return pya.Trans()
  
  def produce_end_termination(self, i_point_1, i_point_2, term_len):
    # Termination is after point2. Point1 determines the direction.
    # Negative term_len does not make any sense.
    points = [point for point in self.path.each_point()]
    a = self.a
    
    b = self.b
    if term_len>0:
      v = (points[i_point_2]-points[i_point_1])*(1/points[i_point_1].distance(points[i_point_2]))
      u = pya.DTrans.R270.trans(v)
      poly = pya.DPolygon([u*(a/2+b),u*(a/2+b)+v*(term_len),u*(-a/2-b)+v*(term_len),u*(-a/2-b)])
      shift_start = pya.DTrans(pya.DVector(points[i_point_2]))
      self.cell.shapes(self.layout.layer(self.lo)).insert(poly.transform(shift_start))
      # protection
      poly2 = pya.DPolygon([u*(a/2+b+self.margin),u*(a/2+b+self.margin)+v*(term_len+self.margin),u*(-a/2-b-self.margin)+v*(term_len+self.margin),u*(-a/2-b-self.margin)])
      self.cell.shapes(self.layout.layer(self.lp)).insert(poly2.transform(shift_start))
  
  def produce_impl(self):      
    points = [point for point in self.path.each_point()]
    
    # Termination before the first segment
    self.produce_end_termination(1, 0, self.term1)
    
    # For each segment except the last
    segment_last = points[0]
    self.l_temp = 0
    for i in range(0, len(points)-2):
      # Corner coordinates
      v1 = points[i+1]-points[i]
      v2 = points[i+2]-points[i+1]
      crossing = points[i+1]
      alpha1 = math.atan2(v1.y,v1.x)
      alpha2 = math.atan2(v2.y,v2.x)
      alphacorner = (((math.pi-(alpha2 - alpha1))/2)+alpha2)
      distcorner = v1.vprod_sign(v2)*self.r / math.sin((math.pi-(alpha2-alpha1))/2)
      corner = crossing + pya.DVector(math.cos(alphacorner)*distcorner, math.sin(alphacorner)*distcorner)
      #self.cell.shapes(self.layout.layer(self.la)).insert(pya.DText("%f, %f, %f" % (alpha2-alpha1,distcorner,v1.vprod_sign(v2)),corner.x,corner.y))  
            
      # Streight segment before the corner
      segment_start = segment_last
      segment_end = points[i+1]
      cut = v1.vprod_sign(v2)*self.r / math.tan((math.pi-(alpha2-alpha1))/2)
      l = segment_start.distance(segment_end)-cut
      angle = 180/math.pi*math.atan2(segment_end.y-segment_start.y, segment_end.x-segment_start.x)
      subcell = self.layout.create_cell("Waveguide streight", "KQCircuit", {
        "a": self.a,
        "b": self.b,
        "l": l # TODO: Finish the list
      })
      print(subcell.pcell_parameters_by_name())
      self.l_temp += subcell.pcell_parameters_by_name()["l"]
      transf = pya.DCplxTrans(1,angle,False,pya.DVector(segment_start))
      self.cell.insert(pya.DCellInstArray(subcell.cell_index(),transf))
      segment_last = points[i+1]+v2*(1/v2.abs())*cut
      
      # Curve at the corner
      subcell = self.layout.create_cell("Waveguide curved", "KQCircuit", {
        "a": self.a,
        "b": self.b,
        "alpha": alpha2-alpha1, # TODO: Finish the list,
        "n": self.n,
        "r": self.r
      })
      transf = pya.DCplxTrans(1, alpha1/math.pi*180.0-v1.vprod_sign(v2)*90, False, corner)
      self.cell.insert(pya.DCellInstArray(subcell.cell_index(), transf))
      print(subcell.pcell_parameters_by_name())
      self.l_temp += subcell.pcell_parameters_by_name()["l"]
    
    # Last segement
    segment_start = segment_last
    segment_end = points[-1]
    l = segment_start.distance(segment_end)
    angle = 180/math.pi*math.atan2(segment_end.y-segment_start.y, segment_end.x-segment_start.x)
    
    # Terminate the end
    self.produce_end_termination(-2, -1, self.term2)

    subcell = self.layout.create_cell("Waveguide streight", "KQCircuit", {
      "a": self.a,
      "b": self.b,
      "l": l # TODO: Finish the list
    })
    transf = pya.DCplxTrans(1,angle,False,pya.DVector(segment_start))    
    self.cell.insert(pya.DCellInstArray(subcell.cell_index(),transf)) 
     <|MERGE_RESOLUTION|>--- conflicted
+++ resolved
@@ -138,10 +138,7 @@
     R = self.r+self.a/2+self.b+self.margin
     pts += arc(R,alphastop,alphastart,self.n)     
     shape = pya.DPolygon(pts)
-<<<<<<< HEAD
-    self.cell.shapes(self.layout.layer(self.lp)).insert(shape)       
-=======
-    self.cell.shapes(self.layout.layer(self.lp)).insert(shape)        
+    self.cell.shapes(self.layout.layer(self.lp)).insert(shape)     
 
 class WaveguideCopTCross(KQCirvuitPCell):
   """
@@ -209,7 +206,6 @@
     self.refpoints["port_right"] = pya.DPoint( self.l+self.b2+self.a2/2, 0)
     self.refpoints["port_bottom"] = pya.DPoint(0, -self.a/2-self.b-self.l2)
     super().produce_impl() # adds refpoints
->>>>>>> b9bbf95c
     
 class WaveguideCop(KQCirvuitPCell):
   """
